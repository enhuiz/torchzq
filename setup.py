from setuptools import setup, find_packages

with open("README.md", "r") as f:
    long_description = f.read()

setup(
    name="torchzq",
    python_requires=">=3.6.0",
<<<<<<< HEAD
    version="1.0.8.dev0",
=======
    version="1.0.7",
>>>>>>> 5412988d
    description="TorchZQ: A simple PyTorch experiment runner.",
    author="enhuiz",
    author_email="niuzhe.nz@outlook.com",
    long_description=long_description,
    long_description_content_type="text/markdown",
    packages=find_packages(),
    scripts=["tzq"],
    install_requires=[
        "torch",
        "zouqi==1.0.8",
        "pyyaml",
        "tqdm",
        "pandas",
        "torchvision",
        "natsort",
        "deprecated",
    ],
    url="https://github.com/enhuiz/torchzq",
)<|MERGE_RESOLUTION|>--- conflicted
+++ resolved
@@ -6,11 +6,7 @@
 setup(
     name="torchzq",
     python_requires=">=3.6.0",
-<<<<<<< HEAD
-    version="1.0.8.dev0",
-=======
-    version="1.0.7",
->>>>>>> 5412988d
+    version="1.0.8",
     description="TorchZQ: A simple PyTorch experiment runner.",
     author="enhuiz",
     author_email="niuzhe.nz@outlook.com",
